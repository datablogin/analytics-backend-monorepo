--- conflicted
+++ resolved
@@ -14,10 +14,7 @@
     "alembic>=1.13.0",
     "asyncpg>=0.29.0",
     "aiosqlite>=0.19.0",
-<<<<<<< HEAD
-=======
     "greenlet>=3.0.0",
->>>>>>> 090466bf
     "redis>=5.0.0",
     "celery>=5.3.0",
     "httpx>=0.25.0",
