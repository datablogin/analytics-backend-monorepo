from contextlib import asynccontextmanager

from fastapi import FastAPI, Depends
from sqlalchemy.ext.asyncio import AsyncSession

from libs.analytics_core.database import get_db_session, initialize_database
from libs.config.database import get_database_settings


@asynccontextmanager
async def lifespan(app: FastAPI):
    """Application lifespan management."""
    # Startup
    db_settings = get_database_settings()
    db_manager = initialize_database(db_settings.database_url, db_settings.echo_sql)
    
    # Store in app state for access
    app.state.db_manager = db_manager
    
    yield
    
    # Shutdown
    if hasattr(app.state, "db_manager"):
        await app.state.db_manager.close()


app = FastAPI(
<<<<<<< HEAD
    title="Analytics API",
    description="Analytics backend REST API with database migrations",
    version="0.1.0",
    lifespan=lifespan
=======
    title="Analytics API", description="Analytics backend REST API", version="0.1.0"
>>>>>>> f6d2d67b
)


@app.get("/health")
async def health_check() -> dict[str, str]:
<<<<<<< HEAD
    """Basic health check endpoint."""
    return {"status": "healthy"}


@app.get("/health/database")
async def database_health_check(
    db: AsyncSession = Depends(get_db_session)
) -> dict[str, str]:
    """Database health check endpoint."""
    try:
        # Test database connectivity
        db_manager = app.state.db_manager
        is_healthy = await db_manager.health_check()
        
        return {
            "status": "healthy" if is_healthy else "unhealthy",
            "database": "connected" if is_healthy else "disconnected"
        }
    except Exception as e:
        return {
            "status": "unhealthy",
            "database": "error",
            "error": str(e)
        }


@app.get("/health/detailed")
async def detailed_health_check(
    db: AsyncSession = Depends(get_db_session)
) -> dict[str, any]:
    """Detailed health check with database and migration status."""
    try:
        db_manager = app.state.db_manager
        db_settings = get_database_settings()
        
        # Test database connectivity
        db_healthy = await db_manager.health_check()
        
        return {
            "status": "healthy" if db_healthy else "unhealthy",
            "components": {
                "database": {
                    "status": "healthy" if db_healthy else "unhealthy",
                    "type": "postgresql" if db_settings.is_postgresql else "sqlite",
                    "url_masked": db_settings.database_url.split("@")[-1] if "@" in db_settings.database_url else "local"
                },
                "migrations": {
                    "status": "ready",
                    "system": "alembic"
                }
            },
            "version": app.version,
            "environment": "development"  # This would come from config
        }
    except Exception as e:
        return {
            "status": "unhealthy",
            "error": str(e),
            "components": {
                "database": {"status": "error"},
                "migrations": {"status": "unknown"}
            }
        }


=======
    return {"status": "healthy"}


>>>>>>> f6d2d67b
if __name__ == "__main__":
    import uvicorn

    uvicorn.run(app, host="0.0.0.0", port=8000)<|MERGE_RESOLUTION|>--- conflicted
+++ resolved
@@ -25,20 +25,15 @@
 
 
 app = FastAPI(
-<<<<<<< HEAD
     title="Analytics API",
     description="Analytics backend REST API with database migrations",
     version="0.1.0",
     lifespan=lifespan
-=======
-    title="Analytics API", description="Analytics backend REST API", version="0.1.0"
->>>>>>> f6d2d67b
 )
 
 
 @app.get("/health")
 async def health_check() -> dict[str, str]:
-<<<<<<< HEAD
     """Basic health check endpoint."""
     return {"status": "healthy"}
 
@@ -103,12 +98,6 @@
             }
         }
 
-
-=======
-    return {"status": "healthy"}
-
-
->>>>>>> f6d2d67b
 if __name__ == "__main__":
     import uvicorn
 
